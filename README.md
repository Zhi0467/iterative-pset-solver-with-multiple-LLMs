# Auto Pset Solver

<<<<<<< HEAD
An intelligent command-line tool that automatically solves problem sets (PDF files) using an orchestrated workflow with multiple LLM providers. The system analyzes PDFs, creates optimal execution plans, and processes them using dynamically selected solver-verifier pairs.
=======
An intelligent command-line tool that automatically solves problem sets (PDF files) using an orchestrated workflow of multiple LLM providers. The system analyzes each PDF to determine the optimal solver-verifier pair and execution strategy.

## 🚀 Features

### 🧠 Intelligent Orchestration
- **Smart PDF Analysis**: Uses GPT-4 to analyze problem sets for subject, difficulty, topics, and requirements
- **Dynamic Provider Selection**: Automatically selects optimal solver-verifier pairs based on content analysis
- **Adaptive Execution Plans**: Configures rounds, temperature, and tools based on problem complexity

### 🔧 Advanced Tool Integration
- **Web Search**: Real-time web search for current information and verification
- **MCP Math Tools**: Advanced mathematical computation via Model Context Protocol server
- **Code Execution**: Secure sandbox environment for running and testing code
- **Bash Tools**: Command-line tool execution for system operations
>>>>>>> f4f5e5a9

### 📊 Multi-Provider Support
- **Anthropic Claude**: Advanced reasoning with tool use capabilities
- **OpenAI GPT**: Strategic planning and analysis
- **Google Gemini**: Visual processing and multimodal understanding
- **DeepSeek**: Cost-effective solving and verification

<<<<<<< HEAD
### Intelligent Orchestration
- **Automatic PDF Analysis**: Analyzes subject, difficulty, topics, and content types
- **Dynamic Provider Selection**: Chooses optimal solver-verifier pairs based on PDF characteristics  
- **Parallel Processing**: Processes multiple PDFs concurrently for better performance
- **Adaptive Strategies**: Adjusts rounds, temperatures, and web search based on complexity

### LLM Integration
- **Multi-Provider Support**: Anthropic Claude, Google Gemini, OpenAI GPT, DeepSeek
- **PDF Processing Modes**: Direct upload or text extraction
- **Code Execution**: Built-in code execution capabilities for coding problems
- **Iterative Refinement**: Multi-round solve-verify-refine process
=======
### ⚡ Parallel Processing
- **Batch Processing**: Handle multiple PDFs simultaneously
- **Provider Optimization**: Different provider pairs for different problem types
- **Intelligent Fallbacks**: Automatic retry with alternative strategies

---

## 🎛️ Prerequisites

Set up your API keys by creating a `.env` file based on `.env_example`:

```bash
cp .env_example .env
# Edit .env with your API keys
```
>>>>>>> f4f5e5a9

### Memory & Learning System
- **Session Memory**: Tracks discussions, decisions, and outcomes across sessions
- **Continuous Learning**: Generates actionable lessons for future sessions
- **Discussion Tracking**: Per-PDF discussion files with solver-verifier interactions
- **Pattern Recognition**: Identifies failure patterns and success strategies

## 📖 Usage

The orchestrator automatically analyzes your PDFs and creates optimal execution plans:

```bash
<<<<<<< HEAD
python main.py <path_to_pdf>
=======
python main.py <pdf_path1> [pdf_path2] [pdf_path3] ...
>>>>>>> f4f5e5a9
```

### Examples

<<<<<<< HEAD
**Basic usage**:
```bash
python main.py homework.pdf
```

**Multiple PDFs**:
```bash  
python main.py hw1.pdf hw2.pdf hw3.pdf
```
=======
**Single PDF processing**:
```bash
python main.py homework.pdf
```

**Multiple PDF batch processing**:
```bash
python main.py hw1.pdf hw2.pdf hw3.pdf
```

### How It Works

The system operates through a sophisticated three-phase workflow:

#### 1. Analysis Phase
The [`orchestrator`](processors/orchestrator.py) uses GPT-4-Turbo as an analyst to deeply examine each PDF:

- **Subject Classification**: Identifies the primary academic domain (Mathematics, Physics, Computer Science, Humanities, Theory, or Mixed)
- **Topic Extraction**: Lists specific topics covered (e.g., "Linear Algebra", "Quantum Mechanics", "Data Structures")
- **Difficulty Assessment**: Categorizes complexity from High School through Research level
- **Content Characteristics**: Detects presence of figures, code snippets, mathematical formulas
- **Tool Requirements**: Determines if problems need current information, computational tools, or code execution
- **Scope Analysis**: Estimates word count and problem complexity

#### 2. Strategic Planning Phase
GPT-4o acts as a strategist to create optimal execution plans based on the analysis:

- **Provider Selection Logic**:
  - Problems without figures → Gemini + DeepSeek (cost-effective for text-only)
  - Simple tasks → OpenAI + OpenAI (consistent reasoning)
  - Complex problems with figures → Anthropic + Gemini (advanced multimodal capabilities)
  
- **Dynamic Configuration**:
  - **Rounds**: High School (1), Undergraduate (2), Graduate/Research (3)
  - **Temperature Tuning**: Lower for math/physics (0.0-0.2), moderate for creative tasks (0.3-0.5)
  - **Tool Enablement**: Web search for current info, MCP math tools for calculations, code execution for programming problems

#### 3. Execution Phase
The [`parallel processor`](processors/parallel_processor.py) executes the plans with advanced capabilities:

- **Concurrent Processing**: Multiple PDFs processed simultaneously with different provider configurations
- **Tool Integration**: Each provider can access web search, mathematical computation servers, and secure code execution environments
- **Intelligent Fallbacks**: If a provider fails, the system automatically retries with alternative configurations
- **Result Aggregation**: Solutions are collected, formatted, and presented with LaTeX styling when available
>>>>>>> f4f5e5a9

---

## ⚙️ Configuration

<<<<<<< HEAD
### Environment Setup
Copy `.env.example` to `.env` and configure your API keys:
```bash
ANTHROPIC_API_KEY=your_key_here
GOOGLE_API_KEY=your_key_here  
OPENAI_API_KEY=your_key_here
DEEPSEEK_API_KEY=your_key_here
```

### Recommended Settings
- **MCP Integration**: Recommended to **disable** in current version (`DEFAULT_MCP = False`)  
- **Code Execution**: Recommended to **enable** (`DEFAULT_CODE_EXECUTION = True`) - verifiers work better with code tools
- **Memory System**: Optional feature (`MEMORY_ENABLED=true/false`) - shows no significant performance effect but useful for debugging
- **Web Search**: Enable for Anthropic and Gemini providers for best results

Configure these settings in `utils/config.py` or via environment variables.
=======
### Provider Settings

Customize model selection, max tokens, and temperature in [`utils/config.py`](utils/config.py):

```python
class LLMConfig:
    def get_provider_config(self, provider: str) -> Dict[str, Any]:
        configs = {
            'openai': {
                'model': 'gpt-4o',
                'max_tokens': 4000,
                'temperature': 0.1
            },
            'anthropic': {
                'model': 'claude-3-5-sonnet-20241022',
                'max_tokens': 4000,
                'temperature': 0.1
            }
            # ... more providers
        }
```

### Tool Configuration

Enable/disable tools in provider configurations:

```python
# In utils/config.py
'anthropic': {
    'enable_web_search': True,
    'enable_mcp': True,           # Math tools via MCP
    'enable_code_execution': True, # Code sandbox
    'enable_bash_tool': True      # System commands
}
```

### Environment Variables

The system supports various API endpoints and configurations via environment variables. See [`utils/config.py`](utils/config.py) for the complete list.

---

## 🛠️ Architecture

### Core Components

- **[`main.py`](main.py)**: Entry point with environment validation
- **[`processors/orchestrator.py`](processors/orchestrator.py)**: Intelligent workflow orchestration
- **[`processors/parallel_processor.py`](processors/parallel_processor.py)**: Multi-PDF batch processing
- **[`processors/problem_set_solver.py`](processors/problem_set_solver.py)**: Core solving logic
- **[`llm_providers/`](llm_providers/)**: Provider implementations with tool integration

### Tool Integration

- **[`mcp_server/math_tools.py`](mcp_server/math_tools.py)**: Advanced mathematical computation server
- **[`utils/sandbox.py`](utils/sandbox.py)**: Secure code execution environment
- **[`utils/network_checker.py`](utils/network_checker.py)**: Connectivity and web search validation

---

## 🔧 Troubleshooting

### Common Issues

1. **Missing API Keys**: Ensure all required API keys are set in environment variables
2. **Tool Failures**: Check network connectivity for web search and MCP server status
3. **PDF Processing**: Verify PDF files are readable and not password-protected
4. **Memory Issues**: Large PDFs may require increased system memory

---

## 🤝 Contributing

1. Fork the repository
2. Create a feature branch: `git checkout -b feature-name`
3. Make your changes and add tests
4. Submit a pull request

See [`CLAUDE.md`](CLAUDE.md) for development guidance when working with Claude Code.
>>>>>>> f4f5e5a9

---

## ⚖️ Disclaimer

<<<<<<< HEAD
For **personal educational use**. Respect academic integrity and copyright.
=======
For **personal educational use only**. Please respect academic integrity policies and copyright laws when using this tool.

>>>>>>> f4f5e5a9
<|MERGE_RESOLUTION|>--- conflicted
+++ resolved
@@ -1,8 +1,6 @@
 # Auto Pset Solver
 
-<<<<<<< HEAD
-An intelligent command-line tool that automatically solves problem sets (PDF files) using an orchestrated workflow with multiple LLM providers. The system analyzes PDFs, creates optimal execution plans, and processes them using dynamically selected solver-verifier pairs.
-=======
+
 An intelligent command-line tool that automatically solves problem sets (PDF files) using an orchestrated workflow of multiple LLM providers. The system analyzes each PDF to determine the optimal solver-verifier pair and execution strategy.
 
 ## 🚀 Features
@@ -17,7 +15,6 @@
 - **MCP Math Tools**: Advanced mathematical computation via Model Context Protocol server
 - **Code Execution**: Secure sandbox environment for running and testing code
 - **Bash Tools**: Command-line tool execution for system operations
->>>>>>> f4f5e5a9
 
 ### 📊 Multi-Provider Support
 - **Anthropic Claude**: Advanced reasoning with tool use capabilities
@@ -25,35 +22,20 @@
 - **Google Gemini**: Visual processing and multimodal understanding
 - **DeepSeek**: Cost-effective solving and verification
 
-<<<<<<< HEAD
+
 ### Intelligent Orchestration
 - **Automatic PDF Analysis**: Analyzes subject, difficulty, topics, and content types
 - **Dynamic Provider Selection**: Chooses optimal solver-verifier pairs based on PDF characteristics  
 - **Parallel Processing**: Processes multiple PDFs concurrently for better performance
 - **Adaptive Strategies**: Adjusts rounds, temperatures, and web search based on complexity
 
+
 ### LLM Integration
 - **Multi-Provider Support**: Anthropic Claude, Google Gemini, OpenAI GPT, DeepSeek
 - **PDF Processing Modes**: Direct upload or text extraction
 - **Code Execution**: Built-in code execution capabilities for coding problems
 - **Iterative Refinement**: Multi-round solve-verify-refine process
-=======
-### ⚡ Parallel Processing
-- **Batch Processing**: Handle multiple PDFs simultaneously
-- **Provider Optimization**: Different provider pairs for different problem types
-- **Intelligent Fallbacks**: Automatic retry with alternative strategies
 
----
-
-## 🎛️ Prerequisites
-
-Set up your API keys by creating a `.env` file based on `.env_example`:
-
-```bash
-cp .env_example .env
-# Edit .env with your API keys
-```
->>>>>>> f4f5e5a9
 
 ### Memory & Learning System
 - **Session Memory**: Tracks discussions, decisions, and outcomes across sessions
@@ -61,31 +43,18 @@
 - **Discussion Tracking**: Per-PDF discussion files with solver-verifier interactions
 - **Pattern Recognition**: Identifies failure patterns and success strategies
 
+
 ## 📖 Usage
 
 The orchestrator automatically analyzes your PDFs and creates optimal execution plans:
 
 ```bash
-<<<<<<< HEAD
-python main.py <path_to_pdf>
-=======
 python main.py <pdf_path1> [pdf_path2] [pdf_path3] ...
->>>>>>> f4f5e5a9
 ```
 
 ### Examples
 
-<<<<<<< HEAD
-**Basic usage**:
-```bash
-python main.py homework.pdf
-```
 
-**Multiple PDFs**:
-```bash  
-python main.py hw1.pdf hw2.pdf hw3.pdf
-```
-=======
 **Single PDF processing**:
 ```bash
 python main.py homework.pdf
@@ -129,14 +98,12 @@
 - **Concurrent Processing**: Multiple PDFs processed simultaneously with different provider configurations
 - **Tool Integration**: Each provider can access web search, mathematical computation servers, and secure code execution environments
 - **Intelligent Fallbacks**: If a provider fails, the system automatically retries with alternative configurations
-- **Result Aggregation**: Solutions are collected, formatted, and presented with LaTeX styling when available
->>>>>>> f4f5e5a9
+
 
 ---
 
 ## ⚙️ Configuration
 
-<<<<<<< HEAD
 ### Environment Setup
 Copy `.env.example` to `.env` and configure your API keys:
 ```bash
@@ -152,43 +119,6 @@
 - **Memory System**: Optional feature (`MEMORY_ENABLED=true/false`) - shows no significant performance effect but useful for debugging
 - **Web Search**: Enable for Anthropic and Gemini providers for best results
 
-Configure these settings in `utils/config.py` or via environment variables.
-=======
-### Provider Settings
-
-Customize model selection, max tokens, and temperature in [`utils/config.py`](utils/config.py):
-
-```python
-class LLMConfig:
-    def get_provider_config(self, provider: str) -> Dict[str, Any]:
-        configs = {
-            'openai': {
-                'model': 'gpt-4o',
-                'max_tokens': 4000,
-                'temperature': 0.1
-            },
-            'anthropic': {
-                'model': 'claude-3-5-sonnet-20241022',
-                'max_tokens': 4000,
-                'temperature': 0.1
-            }
-            # ... more providers
-        }
-```
-
-### Tool Configuration
-
-Enable/disable tools in provider configurations:
-
-```python
-# In utils/config.py
-'anthropic': {
-    'enable_web_search': True,
-    'enable_mcp': True,           # Math tools via MCP
-    'enable_code_execution': True, # Code sandbox
-    'enable_bash_tool': True      # System commands
-}
-```
 
 ### Environment Variables
 
@@ -223,25 +153,11 @@
 3. **PDF Processing**: Verify PDF files are readable and not password-protected
 4. **Memory Issues**: Large PDFs may require increased system memory
 
----
-
-## 🤝 Contributing
-
-1. Fork the repository
-2. Create a feature branch: `git checkout -b feature-name`
-3. Make your changes and add tests
-4. Submit a pull request
-
-See [`CLAUDE.md`](CLAUDE.md) for development guidance when working with Claude Code.
->>>>>>> f4f5e5a9
 
 ---
 
 ## ⚖️ Disclaimer
 
-<<<<<<< HEAD
-For **personal educational use**. Respect academic integrity and copyright.
-=======
+
 For **personal educational use only**. Please respect academic integrity policies and copyright laws when using this tool.
 
->>>>>>> f4f5e5a9
